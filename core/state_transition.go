--- conflicted
+++ resolved
@@ -484,18 +484,14 @@
 		vmerr error // vm errors do not effect consensus and are therefore not assigned to err
 	)
 	if contractCreation {
-<<<<<<< HEAD
-		ret, _, st.gasRemaining, vmerr = st.evm.Create(sender, msg.Data, st.gasRemaining, value, rules.IsOsaka)
+		ret, _, st.gasRemaining, vmerr = st.evm.Create(msg.From, msg.Data, st.gasRemaining, value, rules.IsOsaka)
 		// Special case for EOF, if the initcode or deployed code is
 		// invalid, the tx is considered valid (so update nonce), but
 		// gas for initcode execution is not consumed.
 		// Only intrinsic creation transaction costs are charged.
 		if errors.Is(vmerr, vm.ErrInvalidEOFInitcode) {
-			st.state.SetNonce(msg.From, st.state.GetNonce(sender.Address())+1, tracing.NonceChangeInvalidEOF)
-		}
-=======
-		ret, _, st.gasRemaining, vmerr = st.evm.Create(msg.From, msg.Data, st.gasRemaining, value)
->>>>>>> 301a868d
+			st.state.SetNonce(msg.From, st.state.GetNonce(msg.From)+1, tracing.NonceChangeInvalidEOF)
+		}
 	} else {
 		// Increment the nonce for the next transaction.
 		st.state.SetNonce(msg.From, st.state.GetNonce(msg.From)+1, tracing.NonceChangeEoACall)
